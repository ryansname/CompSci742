\documentclass[10pt,conference]{IEEEtran}
\let\labelindent\relax
\usepackage{enumitem}
\usepackage{graphicx}
\usepackage{subcaption}
\usepackage{url}

\usepackage[style=ieee, sorting=nty, backend=biber]{biblatex}
\bibliography{references.bib}

\title{Title}
\author{\IEEEauthorblockN{Chelsea Farley, Ryan Lewis, David Armstrong, Rina Gao and Ryunosuke Madenokoji}
\IEEEauthorblockA{The University of Auckland}}
\date{Today}

\begin{document}
\maketitle

\begin{abstract}
The overall traffic volume on the Web is continually growing as is user expectations, which has highlighted the need to optimise the performance of the Web. In this paper we will analyse two Web server logs from 1994-1995 and one from 2006-2007. This paper will focus on characterising the workload based on success rates, document types, concentration of references, one time referencing, file size distribution, usage patterns and caching. An emphasis will be placed on how the characteristics of the workloads have changed over time, and as such we have identified several changes in workload characteristics. Finally, the knowledge gained from this study will be linked to practical implications and areas which could benefit from optimisation.
\end{abstract}

\section{Introduction}
There has been an increase in the overall traffic volume on the Web. The rate of increase of data traffic has been shown to follow Moore's law \cite{williams05}. Moore's law as it pertains to data traffic, states that the overall traffic volume will double annually. This property of data traffic means that the scalability of the Web is more important than ever. Additionally, the time an average user will wait for a page to load has decreased from eight seconds in 2000 to three seconds in 2009 \cite{Butkiewicz}. Therefore, it is becoming paramount that optimisations are made to improve Web performance.

In order to improve the performance and scalability of the Web, we must first develop an understanding of current Web workload characteristics and how they have changed over time. An understanding of the evolution of workload characteristics is vital in the development of effective caching architectures which, in turn, leads to improved performance. Additionally, workload analysis can aid in capacity planning, generating workload-generating models and network administration. Therefore, the purpose of this paper is to revisit several of the invariants identified by Arlitt and Williamson \cite{keynote} and evaluate whether they are applicable to a more recent Web server log. We will be analysing two of the Web server logs used in Arlitt and Williamson's original study: a departmental-level Web server at the University of Calgary and a campus-wide Web server at the University of Saskatchewan \cite{keynote}. Our more recent Web server log has data that was collected over a one year period between 2006 and 2007 from an academic conference Web site.

The remainder of the paper is organised as follows. In the following section we will discuss works related to our analysis and what our investigation contributes. In section \ref{methodology} we describe the characteristics we have chosen to analyse, and the metrics and tools we used to perform this study. Then we will explain the results we recorded in section \ref{results} and explain the practical implications of these results in section \ref{discussion}. Finally, we will conclude our paper and examine potential future work in the area of web workload characterisation in section \ref{conclusions}.

\section{Related Work}\label{related_work}
There have been several studies investigating the characteristics of Web workloads. These studies can be useful in understanding the evolution of Web traffic under differing conditions. In order to improve the scalability and performance of the Internet, we must have a complete understanding of the different traffic flows it may have to withstand. We have summarised several previous studies to provide an overview of these traffic flows. 

Arlitt and Jin \cite{world_cup} analysed data from the 1994 World Cup website. This study was motivated by the high volume of users accessing the site, and therefore the potential to extrapolate the future characteristics of web traffic. They discovered that most users are interested in cacheable files and thus caching plays an important role in the scalability and performance of the Internet. They also found that most user sessions had only one request per session, and therefore managing how connections are closed may be improved by examining session properties.

In 1996 and 1997, Arlitt and Williamson \cite{keynote, invariants} analysed logs from six Web servers and presented their findings. The motivation of their study was to find invariants of Web workload characteristics across six server logs. These invariants would be useful in the development of techniques for improving caching and the general performance of the Web. They found 10 invariants which may be useful in future analyses of Web traffic. They also discovered that there is the opportunity for caching to improve performance, and more specifically that caching to reduce the number of requests may be more effective than caching to reduce bytes transferred. 
This study was superseded by a study by Faber et al. \cite{Faber} which looked into the original ten invariants, but also discovered three more. Their study concludes that many of the original ten invariants have remained relatively the same in the twenty years that have passed. Among the three new invariants discovered, one showed a significant difference in results between scientific and general websites.

Williams et al. \cite{williams05} produced an analysis of Web server logs from 2004 from the same three universities as the initial paper \cite{keynote}. The aim of the analysis was to uncover the impact of Moore's law on the ten invariants of the initial study. They concluded that despite the increase in traffic volume, most of the ten invariants remained unchanged. However, the percentage of successful requests and the percentage of HTML and image files transferred had decreased. 

In 2007, Gill et al. \cite{youtube} analysed YouTube usage on the University of Calgary network and collected statistics on global video popularity. The aim of this study was to investigate Web 2.0 workload characteristics to allow for improvements in network management, capacity planning and the design of new systems. Web 2.0 marks a shift towards user generated content and with it comes a plethora of metadata. It was found that although the concentration of references was reduced from that of traditional Web workloads \cite{keynote}, metadata should be used to improve the effectiveness of caching.

Cherkasova and Gupta \cite{Cherkasova} investigated client access patterns, media server access trends, and the evolution of media on websites over time. Their research was split into static and temporal analysis of the data. They looked at the locality of accesses, which was similar to that of a Web server with 14\%-30\% of the server files accounting for 90\% of media sessions, and 92\%-94\% of the bytes transferred. Additionally, 16\%-19\% of files were accessed only once, and the first five weeks of a file’s existence account for 70\%-80\% of its total accesses. They also looked into the trends associated with media session lengths, and the behaviour of clients with incomplete sessions. Their research concentrated on comparing media server workloads with traditional web server workloads.

In 2002, Bai and Williamson \cite{Bai} analysed the request arrival rate at each level of a multi-layer web proxy caching hierarchy using trace-driven simulation and artificial web workloads. The presence of a Web proxy cache means that requests are removed from the Web server request stream when there is a cache hit at the proxy. The results showed that there was a decrease in the peak and mean request arrival rates in the presence of a multi-layer web caching hierarchy. However, they also noted that the burstiness of request arrivals may vary or stay the same. They discovered that a gamma distribution may be used to model the arrival of requests in a web caching hierarchy.

Almeida et al. \cite{almeida} analysed the performance of a PC acting as dedicated Web server. The purpose of their study was to measure the activity and resource consumption of the operating system using WebMonitor. This provided insight into variances in the performance of servicing web requests. They observed similar user session properties to Arlitt and Jin \cite{world_cup} as most requests required a new connection, which may be problematic for operating systems that are not designed to cope with this. This highlighted the importance of operating system and network protocol implementation.

Almeida et al. \cite{reference_locality} examined models for gathering data on spatial and temporal locality. The motivation of this study was the insufficiency of simple popularity based models being insufficient for capturing spatial and temporal locality. They discovered that for accesses following a temporal access pattern, caching is beneficial in improving performance. Whereas, for accesses following a spatial access pattern, prefetching is beneficial in improving performance.

In 2012, Tantithamthavorn and Rungsawang \cite{facebook} conducted a study on Facebook usage at Kasetsart University based on a Web traffic log. Their study analysed the time spent communicating online, distribution of HTTP requests, Facebook traffic workload analysis, and more. The results showed that the distribution of HTTP Requests at the level of hostname followed a Zipfian distribution. Additionally, they suggested that long running sessions may be due to idle users. Overall the study showed a typical Web workload at a university.

This paper aims to further contribute to the understanding of workload characteristics and examine how they are applicable to practical situations. In particular, we will examine potential areas where caching could be optimised to provide better performance.

\section{Methodology}\label{methodology}
\subsection{Characteristics}\label{lab:characteristics}
In this study, we have chosen to examine five of the characteristics identified by Arlitt and Williamson \cite{keynote}: the success rate, file types, file size distribution, one time referencing, and the concentration of references. We also look into two of the invariants found by Faber et al. \cite{Faber}: weekday versus weekend usage and diurnal usage. Finally, we add two original invariants: cache hit rate, and the effectiveness of caching.

The success rate looks at the occurrence of successful, found, and not modified status codes of requests to each of the three web servers. Size distribution examines the trend in the sizes of files across each of the three data sets. One time referencing looks at the percentage of files and bytes that are requested only once in the logged period, while the concentration of references is a measurement of the frequency of distinct file accesses. We compare the usage of these sites during weekdays and weekends, and also during daytime and nighttime.
Cache hit rate looks at the ratio of number of accesses to a file compared to the number of times it was cached. While the effectiveness of caching refers to the amount of bandwidth saved with caching.

\subsection{Metrics}
To determine which characteristics from section \ref{lab:characteristics} were present we decided on the following metrics:
\begin{itemize}[noitemsep]
    \item Number of times each status code appears
    \item Number of times each file is accessed
    \item Size of each file transferred
    \item Total number of bytes transferred
    \item The time each file is accessed
\end{itemize}

\subsubsection{Number of times each status code appears}
We recorded a count of each status code or range of status codes so that we could characterise both success rate and caching.
The number of successful requests is the total number of requests that had the status code of either 2xx (Success) or 3xx (Redirection). This allows us to characterise the workloads based on percentage of successful requests.
We also were able to see how many requests were cached by the client based on the count of 304 (Not Modified) status codes in the logs. Counting the number of 304 statuses compared to the total number of requests allows us to characterise the effectiveness of caching.

\subsubsection{Number of times each file is accessed}
This metric is a count of each access to a particular resource.
The measurements produced by this metric show how concentrated the requests are in terms of which files are the most popular and would benefit from higher availability. In addition this metric will show the number of files accessed only once.

\subsubsection{Size of each file transferred}
This metric gathers the size of each file that is transferred. We used it to calculate the mean and median size for each request. 
It also allowed us to calculate the bandwidth savings from client side caching by combining this metric with the status codes collected.

\subsubsection{Total number of bytes transferred}
This metric simply totalled up the total bandwidth used over the logging period. It allowed us to see the relative effect of caching when comparing the two data sets of different sizes.

\subsubsection{The time each file is accessed}
We also recorded the time of each file access. This metric allowed us to plot the number of accesses over time to see if the workload is still following a diurnal pattern. It also allowed for comparison between the weekday and weekend workload.

\subsection{Tools}
To record the results we used a custom parser written in python. By custom writing the parser it allowed for rapid development as there was no confusion about the abilities of the tool. It was also possible to add measurements to the tool with no learning curve, which was necessary due to the limited time frame of this research.

\section{Results}\label{results}

<<<<<<< HEAD
\begin{figure}[t]
    \includegraphics{images/filesize}
    \caption{Frequency of file sizes for files requested}\label{fig:filesize}
\end{figure}

=======
>>>>>>> f0238a95
\begin{table}
    \caption{Access Log Characteristics}\label{tab:characteristics}
    \begin{tabular}[ht!]{ | l || c | c | c | }
        \hline
        Invariant & Calgary & Saskatchewan & Conference \\
        \hline
        Success Rate & 96.07\% & 99.06\% & 96.78\% \\
        Mean Transfer & 10.9kB & 5.4kB & 23.0kB \\
        Median Transfer & 1697kB & 1712kB & 15015kB \\
        One Time Referencing & 32.4\% & 59.95\% & 43.27\% \\
        Cache Hit Rate & 13.5\% & 6.3\% & 16.3\% \\
        Cache Bytes Saved & 781MB & 525MB & 34.8GB \\
        Total Bytes Transferred & 7946MB & 13GB & 232GB \\
        \hline
    \end{tabular}
\end{table}

<<<<<<< HEAD
\begin{figure}[t]
    \includegraphics{images/concentration}
    \caption{Cumulative accesses to file vs file rank}\label{fig:file_accesses}
\end{figure}

\begin{figure*}
    \centering
    \begin{subfigure}{0.45\textwidth}
        \includegraphics[width=\textwidth]{images/calgarytime}
        \caption{}\label{fig:calgary}
    \end{subfigure}
\qquad
    \begin{subfigure}{0.45\textwidth}
        \includegraphics[width=\textwidth]{images/conferencetime}
        \caption{}\label{fig:conference}
    \end{subfigure}

    \begin{subfigure}{0.45\textwidth}
        \includegraphics[width=\textwidth]{images/usasktime}
        \caption{}\label{fig:usask}
    \end{subfigure}
    \caption{Total file accesses grouped by hour of day for: (\ref{fig:calgary}) Calgary data set, (\ref{fig:conference}) Conference data set and (\ref{fig:usask}) data set.) }\label{fig:diurnal}
\end{figure*}
=======
\subsection{Success Rate} % (fold)
\label{sub:success_rate}
For this invariant, we consider all 2XX and 3XX status code responses successful. This includes all of the successful, found, and not modified status codes that were examined separately on prior workload studies \cite{keynote, Faber}. The conference server log has a success rate very similar to that of Calgary’s department server log, and is 2.28\% lower than that of the University of Saskatchewan log. The success rate of the conference website strongly aligns with those from the original study by Arlitt and Williamson \cite{keynote}, and is an affirmation that the ability of web servers to respond to client requests have not changed and remain as reliable as they have been through the years. This observation may, however, only apply to academic websites as the average success rate between the four logs used in \cite{keynote, Faber} is 90.63\%. The scientific websites used in their study show a significantly higher failure rate, which suggest that the invariants may not hold true in the context of scientific sites.
% subsection success_rate (end)
>>>>>>> f0238a95

\begin{figure*}
    \includegraphics{images/filetype}
    \caption{Distribution of document types}\label{fig:file_types}
\end{figure*}

\subsection{Document Types}\label{sub:doc_types}
We decided to analyse the number of times different file types were accessed and present these as a fraction of the total number of file accesses. We categorised files into HTML, images, web, video, audio, document and other. We defined the web category as files with the extensions \texttt{.css}, \texttt{.js}, \texttt{.cfm}, \texttt{.php}, \texttt{.asp}, \texttt{.aspx} and \texttt{.xml}. We also defined other as any files which were of an unknown type. We expected this to be useful characteristic to analyse as it allows us to see trends in what files are being accessed. The results of this analysis across all three Web servers are shown in Figure \ref{fig:file_types}.

The document type analysis revealed an interesting difference between the 2006-2007 log and the 1994-1995 logs. We can see that in the 1994-1995 logs, HTML was the most accessed document excluding documents of an unknown type. This observation is consistent with results obtained by Arlitt and Williamson \cite{keynote}. However, we can see that in the 2006-2007 log only a small fraction of the files accessed were HTML files. We can also note that in the 2006-2007 log, there were substantially more requests for images and Web file types than in the 1994-1995 logs. We have attributed this to increasing network bandwidth and advancements in the technology available for Web development.

\begin{figure}[t]
    \includegraphics{images/concentration}
    \caption{Cumulative accesses to file vs file rank}\label{fig:file_accesses}
\end{figure}

\subsection{Concentration of References} % (fold)
\label{sub:concentration_of_references}
\begin{table}[h]
    \caption{The concentration of references of top 10\% distinct documents}\label{tab:conc_references}
    \begin{tabular}{l | l}
        Log & Accesses for top 10\% of documents\\
        \hline
        Calgary & 84.1\%\\
        Saskatchewan & 95.8\%\\
        Conference & 95.9\%
    \end{tabular}
\end{table}
Each server contains many different documents, and they certainly are not created equal; some files are in demand and some are rarely accessed. Users may demand certain files over others and access them at shorter intervals. Whereas other files are accessed rarely, if at all, thus accessed with longer intervals. We use concentration, a term which we use to define a non-uniform referencing behaviour, by first sorting the list of all distinct files by the number of times they were accessed in decreasing order. Afterwards, we plot the results using cumulative file accesses against the document ranking. Figure \ref{fig:file_accesses} shows the resulting plot for the three data sets.

Table \ref{tab:conc_references} shows that 10\% of all distinct documents were responsible for 84 - 96\% of requests received by servers in all the logs we analysed. The Conference data set showed the most concentration and the other two data sets from Calgary and Saskatchewan showed similar but lower concentrations. Nevertheless all the data sets show similar trait in concentration of references. Another study by Mahanti et al.\cite{Mahanti} showed similar results and conclusion. This concentration aspect is another invariant of web workload characteristic in our server logs.
% subsection concentration_of_references (end)

\subsection{One Time Referencing} % (fold)
\label{sub:one_time_referencing}
<<<<<<< HEAD
The term one time referencing refers to the percentages of files that have only been requested once in a server log. In the original work by Arlitt and Williamson \cite{invariants} it was discovered that discovered that 23 - 42\% of the distinct files and 14 - 42\% of the distinct bytes were viewed only once in their data sets. They confirmed that approximately one third of the data were accessed only once, thus stating it as an invariant which has a great impact on the effectiveness of content caching.
=======
The term one time referencing refers to the percentages of files that have only been requested once in a server log. In the original work by Arlitt and Williamson \cite{invariants} it was discovered that 23 - 42\% of the distinct files and 14 - 42\% of the distinct bytes were viewed only once in their datasets. They confirmed that approximately one third of the data were accessed only once, thus stating it as an invariant which has a great impact on the effectiveness of content caching.
>>>>>>> f0238a95

Faber et al. \cite{Faber} conducted the same experiment ten years later. Their outcomes were significantly different where at least two-thirds of the files and bytes accessed in the log were accessed only once; 65 - 82\% of the files and 65 - 81\% of the bytes were requested only once in three of their servers. However, they did not completely disregard the original invariant because one of the access logs were of an academic institute compared to other three which were scientific Web servers.

Our results for one time referencing shows an outcome which lies in between the two studies \cite{invariants, Faber}. Figure \ref{tab:characteristics} shows that 32\% - 60\% of data files were accessed only once. The original invariant still holds true in these data sets, however the data set from University of Saskatchewan relates more to the latter study \cite{Faber}. Even though the two data sets are from universities, they display a notable differences. This suggests that results do not directly correlate to the type of server (i.e. server at a university and academic conference) but the presence of dynamic content.
% subsection one_time_referencing (end)

\begin{figure}[t]
    \includegraphics{images/filesize}
    \caption{Frequency of file sizes for files requested}\label{fig:filesize}
\end{figure}

\subsection{File Size Distribution} % (fold)
\label{sub:file_size_distribution}
Figure \ref{fig:filesize} shows the file size distribution of the distinct files transferred by each site. As observed at the lower end of the graph for each server log, they all have a very few small files (less than 100 bytes). The majority of the files seem to be in the range of 100 - 100,000 bytes, while a few files are larger than 100,000 bytes. This file size distribution is consistent with results reported by other studies \cite{keynote, Braun}.

A trait we can see from figure \ref{fig:filesize} is that it is heavy-tailed. In other words, a heavy tail in a web file size distribution means that there are elephants, outliers, in the tail of the distribution. Although small in number, they are large enough to significantly affect the total traffic studied. The Pareto distribution \cite{Kotz}, can be observed in this file size distribution, for \begin{math} \alpha < 1\end{math}. The study by Crovella et al. \cite{Crovella} noted this observation and is confirmed in all three of our data sets.
% subsection file_size_distribution (end)

\begin{figure*}
    \centering
    \begin{subfigure}{0.45\textwidth}
        \includegraphics[width=\textwidth]{images/calgarytime}
        \caption{}\label{fig:calgary}
    \end{subfigure}
\qquad
    \begin{subfigure}{0.45\textwidth}
        \includegraphics[width=\textwidth]{images/conferencetime}
        \caption{}\label{fig:conference}
    \end{subfigure}

    \begin{subfigure}{0.45\textwidth}
        \includegraphics[width=\textwidth]{images/usasktime}
        \caption{}\label{fig:usask}
    \end{subfigure}
    \caption{Total file accesses grouped by hour of day for: (\ref{fig:calgary}) Calgary dataset, (\ref{fig:conference}) Conference dataset and (\ref{fig:usask}) dataset.) }\label{fig:diurnal}
\end{figure*}

\subsection{Weekday vs Weekend} % (fold)
\label{sub:weekday_vs_weekend}
\begin{table}[h]
    \caption{Average weekday and weekend usage per day}\label{tab:weeklyusage}
    \begin{tabular}{l | c c}
        Log & Average Weekday Usage & Average Weekend Usage\\
        \hline
        Calgary & 119699 & 63207\\
        Saskatchewan & 387829 & 234720\\
        Conference & 1617134 & 1008210
    \end{tabular}
\end{table}

We examined the access time of our data sets and their trends throughout the week. The Calgary and Saskatchewan servers clearly show a dramatic decrease in average weekend access (63k) compared to weekday (120k), while the decrease on weekend traffic on the conference website was not nearly as significant. The percentage of weekend accesses at Saskatchewan are more similar to the percentage of conference website accesses than that of the Calgary site. Each of Calgary and Saskatchewan show a peak in weekday traffic around the middle of the week (Tuesday and Thursday respectively), while the conference website shows a drop from Monday to Wednesday, with the highest peak of the weekday on Thursday. Additionally, the conference website shows a positive trend on the weekend, starting from the lowest point of the week on Saturday, up to the regular weekday volume. We suspect that the increase in weekend traffic as a percentage of total traffic in the newest data set is due to computers and mobile devices being more readily available today.
% subsection weekday_vs_weekend (end)

\subsection{Daytime versus nighttime usage} % (fold)
\label{sub:daytime_versus_nighttime_usage}
Daytime versus nighttime usage in the Calgary and Saskatchewan servers are very different. Usage at night remains relatively the same throughout the week with the lowest points between 0:00 and 6:00. Daytime usage peaks between 12:00 and 15:00 each day, and form a platform around 18:00, after which usage drops steeply. This platform is seen more clearly on the Saskatchewan server than the Calgary server, and can be observed over the weekend on the Saskatchewan server. This observation is less obvious in the conference log. The conference log has an additional peak on each day of the week between 0:00 and 6:00 instead of a low which may be due to a global audience accessing the site. There is a no strong diurnal pattern in the weekdays with the lowest point just short of 0:00, and absolutely no diurnal pattern in the weekend, aligning with a previous study by Mahanti et al. \cite{Mahanti_Wu}. However there is clearly still a significant drop between 12:00 and 18:00 on each day between Monday and Saturday. 
% subsection daytime_versus_nighttime_usage (end)

\subsection{Caching} % (fold)
\label{sub:caching}
We looked at the HTTP status codes of requests within the three data sets and calculated the percentage of HTTP requests with a 304 (Not Modified) status code for each data set. We found the percentage of 304 status codes contribute 6.3\% of the total requests for the Saskatchewan data set, 13.5\% of the total requests for the Calgary data set, and 16.3\% of the total requests for the Conference data set. These results are summarised in the table \ref{tab:characteristics}.

Over the time period that each data set was logged, we calculated the total bytes saved by caching that the server didn’t need to transfer. This came to a total of 781MB of bandwidth saved from 7.9GB for the Calgary server, 525MB of bandwidth saved from 13GB for the Saskatchewan server and 34.8GB of bandwidth from 232GB for the conference server.
% subsection caching (end)

\section{Discussion}\label{discussion}
Our analysis on document types revealed that in the conference Web server logs, approximately 65\% of requests were for images. This has practical uses as images are less likely to be changed than textual content. Therefore, there could be improvements made in caching architectures such that images have longer time to live values than other document types. This discovery aligns with a study by Gwertzman and Seltzer \cite{Gwertzman} which found that a conservative estimate for an image lifespan is 85-100 days. Additionally, due to the small size of images they are feasible to cache. As the percentage of requests for images has increased since the original study by Arlitt and Williamson \cite{invariants} as shown by figure \ref{fig:file_types}, the caching of images could greatly improve the performance of the Web.

Our analysis showed that references are still highly concentrated. This can be used by Web server admins as an incentive to cache their most common files. This is because caching only 10\% of their files on high speed storage would increase the speed of 90\% of their incoming requests. Unfortunately this cannot be a one size fits all approach as there are many Web sites that dynamically create their web pages from templates where pages returned from the same website address are different and simply caching the page would not be trivial.

As stated in the study by Arlitt and Williamson \cite{invariants}, one time referencing is a concern. Depending on the server cache replacement policy, at least 30\% of the server's cache is being wasted. 

From the results you can see that trend for file size distribution is the same for all data sets, however Calgary's is an order of magnitude larger than Saskatchewan, with the conference site sitting in between them. As the conference site is 11 years newer than Calgary and Saskatchewan you would expect that it would be several times larger assuming it is following Moore's law \cite{williams05}. The possible reason for this is that the number of files that the browser must request has increase while the file size remains relatively constant. This is useful as browsers are able to make multiple requests to the same Web server to request multiple different files in parallel.

We have clearly shown that for all the data sets there is a disparity between the number of requests made on a weekday and the number made on the weekend. As the weekend usage is often less than one third the number of requests as during the week the host can make use of the lowered demand to either run computation on some of the web hosts during the weekend or alternatively shut down some of the web hosts during the weekend to reduce running costs.

We observed no diurnal behaviour on the conference Web server. We believed this was due to it having a more global audience than either of the two university based websites. If this is the case then there is reason to believe that other websites with a global audience will experience less of a diurnal cycle also, however examination of more data sets is required before this can be confirmed.

Data gathered about file caching on HTTP servers is useful as it can be applied to real world situations. By using this information to better understand how caching works on these types of servers, caching can be optimised to save bandwidth and resources for both the server and the requesting client.

\section{Conclusions and Future Work}\label{conclusions}
This study was not comprehensive and is meant as a basis from which further analysis can be carried out. Non-academic site is an area that would be of interest for continued study of the invariants.
We also identified that due to the static nature of images it would be possible to cache them for an extended period of time without risking cache inconsistency.

\printbibliography
\end{document}<|MERGE_RESOLUTION|>--- conflicted
+++ resolved
@@ -92,14 +92,6 @@
 
 \section{Results}\label{results}
 
-<<<<<<< HEAD
-\begin{figure}[t]
-    \includegraphics{images/filesize}
-    \caption{Frequency of file sizes for files requested}\label{fig:filesize}
-\end{figure}
-
-=======
->>>>>>> f0238a95
 \begin{table}
     \caption{Access Log Characteristics}\label{tab:characteristics}
     \begin{tabular}[ht!]{ | l || c | c | c | }
@@ -117,11 +109,63 @@
     \end{tabular}
 \end{table}
 
-<<<<<<< HEAD
+\subsection{Success Rate} % (fold)
+\label{sub:success_rate}
+For this invariant, we consider all 2XX and 3XX status code responses successful. This includes all of the successful, found, and not modified status codes that were examined separately on prior workload studies \cite{keynote, Faber}. The conference server log has a success rate very similar to that of Calgary’s department server log, and is 2.28\% lower than that of the University of Saskatchewan log. The success rate of the conference website strongly aligns with those from the original study by Arlitt and Williamson \cite{keynote}, and is an affirmation that the ability of web servers to respond to client requests have not changed and remain as reliable as they have been through the years. This observation may, however, only apply to academic websites as the average success rate between the four logs used in \cite{keynote, Faber} is 90.63\%. The scientific websites used in their study show a significantly higher failure rate, which suggest that the invariants may not hold true in the context of scientific sites.
+% subsection success_rate (end)
+
+\begin{figure*}
+    \includegraphics{images/filetype}
+    \caption{Distribution of document types}\label{fig:file_types}
+\end{figure*}
+
+\subsection{Document Types}\label{sub:doc_types}
+We decided to analyse the number of times different file types were accessed and present these as a fraction of the total number of file accesses. We categorised files into HTML, images, web, video, audio, document and other. We defined the web category as files with the extensions \texttt{.css}, \texttt{.js}, \texttt{.cfm}, \texttt{.php}, \texttt{.asp}, \texttt{.aspx} and \texttt{.xml}. We also defined other as any files which were of an unknown type. We expected this to be useful characteristic to analyse as it allows us to see trends in what files are being accessed. The results of this analysis across all three Web servers are shown in Figure \ref{fig:file_types}.
+
+The document type analysis revealed an interesting difference between the 2006-2007 log and the 1994-1995 logs. We can see that in the 1994-1995 logs, HTML was the most accessed document excluding documents of an unknown type. This observation is consistent with results obtained by Arlitt and Williamson \cite{keynote}. However, we can see that in the 2006-2007 log only a small fraction of the files accessed were HTML files. We can also note that in the 2006-2007 log, there were substantially more requests for images and Web file types than in the 1994-1995 logs. We have attributed this to increasing network bandwidth and advancements in the technology available for Web development.
+
 \begin{figure}[t]
     \includegraphics{images/concentration}
     \caption{Cumulative accesses to file vs file rank}\label{fig:file_accesses}
 \end{figure}
+
+\subsection{Concentration of References} % (fold)
+\label{sub:concentration_of_references}
+\begin{table}[h]
+    \caption{The concentration of references of top 10\% distinct documents}\label{tab:conc_references}
+    \begin{tabular}{l | l}
+        Log & Accesses for top 10\% of documents\\
+        \hline
+        Calgary & 84.1\%\\
+        Saskatchewan & 95.8\%\\
+        Conference & 95.9\%
+    \end{tabular}
+\end{table}
+Each server contains many different documents, and they certainly are not created equal; some files are in demand and some are rarely accessed. Users may demand certain files over others and access them at shorter intervals. Whereas other files are accessed rarely, if at all, thus accessed with longer intervals. We use concentration, a term which we use to define a non-uniform referencing behaviour, by first sorting the list of all distinct files by the number of times they were accessed in decreasing order. Afterwards, we plot the results using cumulative file accesses against the document ranking. Figure \ref{fig:file_accesses} shows the resulting plot for the three data sets.
+
+Table \ref{tab:conc_references} shows that 10\% of all distinct documents were responsible for 84 - 96\% of requests received by servers in all the logs we analysed. The Conference data set showed the most concentration and the other two data sets from Calgary and Saskatchewan showed similar but lower concentrations. Nevertheless all the data sets show similar trait in concentration of references. Another study by Mahanti et al.\cite{Mahanti} showed similar results and conclusion. This concentration aspect is another invariant of web workload characteristic in our server logs.
+% subsection concentration_of_references (end)
+
+\subsection{One Time Referencing} % (fold)
+\label{sub:one_time_referencing}
+The term one time referencing refers to the percentages of files that have only been requested once in a server log. In the original work by Arlitt and Williamson \cite{invariants} it was discovered that 23 - 42\% of the distinct files and 14 - 42\% of the distinct bytes were viewed only once in their data sets. They confirmed that approximately one third of the data were accessed only once, thus stating it as an invariant which has a great impact on the effectiveness of content caching.
+
+Faber et al. \cite{Faber} conducted the same experiment ten years later. Their outcomes were significantly different where at least two-thirds of the files and bytes accessed in the log were accessed only once; 65 - 82\% of the files and 65 - 81\% of the bytes were requested only once in three of their servers. However, they did not completely disregard the original invariant because one of the access logs were of an academic institute compared to other three which were scientific Web servers.
+
+Our results for one time referencing shows an outcome which lies in between the two studies \cite{invariants, Faber}. Figure \ref{tab:characteristics} shows that 32\% - 60\% of data files were accessed only once. The original invariant still holds true in these data sets, however the data set from University of Saskatchewan relates more to the latter study \cite{Faber}. Even though the two data sets are from universities, they display a notable differences. This suggests that results do not directly correlate to the type of server (i.e. server at a university and academic conference) but the presence of dynamic content.
+% subsection one_time_referencing (end)
+
+\begin{figure}[t]
+    \includegraphics{images/filesize}
+    \caption{Frequency of file sizes for files requested}\label{fig:filesize}
+\end{figure}
+
+\subsection{File Size Distribution} % (fold)
+\label{sub:file_size_distribution}
+Figure \ref{fig:filesize} shows the file size distribution of the distinct files transferred by each site. As observed at the lower end of the graph for each server log, they all have a very few small files (less than 100 bytes). The majority of the files seem to be in the range of 100 - 100,000 bytes, while a few files are larger than 100,000 bytes. This file size distribution is consistent with results reported by other studies \cite{keynote, Braun}.
+
+A trait we can see from figure \ref{fig:filesize} is that it is heavy-tailed. In other words, a heavy tail in a web file size distribution means that there are elephants, outliers, in the tail of the distribution. Although small in number, they are large enough to significantly affect the total traffic studied. The Pareto distribution \cite{Kotz}, can be observed in this file size distribution, for \begin{math} \alpha < 1\end{math}. The study by Crovella et al. \cite{Crovella} noted this observation and is confirmed in all three of our data sets.
+% subsection file_size_distribution (end)
 
 \begin{figure*}
     \centering
@@ -139,88 +183,6 @@
         \includegraphics[width=\textwidth]{images/usasktime}
         \caption{}\label{fig:usask}
     \end{subfigure}
-    \caption{Total file accesses grouped by hour of day for: (\ref{fig:calgary}) Calgary data set, (\ref{fig:conference}) Conference data set and (\ref{fig:usask}) data set.) }\label{fig:diurnal}
-\end{figure*}
-=======
-\subsection{Success Rate} % (fold)
-\label{sub:success_rate}
-For this invariant, we consider all 2XX and 3XX status code responses successful. This includes all of the successful, found, and not modified status codes that were examined separately on prior workload studies \cite{keynote, Faber}. The conference server log has a success rate very similar to that of Calgary’s department server log, and is 2.28\% lower than that of the University of Saskatchewan log. The success rate of the conference website strongly aligns with those from the original study by Arlitt and Williamson \cite{keynote}, and is an affirmation that the ability of web servers to respond to client requests have not changed and remain as reliable as they have been through the years. This observation may, however, only apply to academic websites as the average success rate between the four logs used in \cite{keynote, Faber} is 90.63\%. The scientific websites used in their study show a significantly higher failure rate, which suggest that the invariants may not hold true in the context of scientific sites.
-% subsection success_rate (end)
->>>>>>> f0238a95
-
-\begin{figure*}
-    \includegraphics{images/filetype}
-    \caption{Distribution of document types}\label{fig:file_types}
-\end{figure*}
-
-\subsection{Document Types}\label{sub:doc_types}
-We decided to analyse the number of times different file types were accessed and present these as a fraction of the total number of file accesses. We categorised files into HTML, images, web, video, audio, document and other. We defined the web category as files with the extensions \texttt{.css}, \texttt{.js}, \texttt{.cfm}, \texttt{.php}, \texttt{.asp}, \texttt{.aspx} and \texttt{.xml}. We also defined other as any files which were of an unknown type. We expected this to be useful characteristic to analyse as it allows us to see trends in what files are being accessed. The results of this analysis across all three Web servers are shown in Figure \ref{fig:file_types}.
-
-The document type analysis revealed an interesting difference between the 2006-2007 log and the 1994-1995 logs. We can see that in the 1994-1995 logs, HTML was the most accessed document excluding documents of an unknown type. This observation is consistent with results obtained by Arlitt and Williamson \cite{keynote}. However, we can see that in the 2006-2007 log only a small fraction of the files accessed were HTML files. We can also note that in the 2006-2007 log, there were substantially more requests for images and Web file types than in the 1994-1995 logs. We have attributed this to increasing network bandwidth and advancements in the technology available for Web development.
-
-\begin{figure}[t]
-    \includegraphics{images/concentration}
-    \caption{Cumulative accesses to file vs file rank}\label{fig:file_accesses}
-\end{figure}
-
-\subsection{Concentration of References} % (fold)
-\label{sub:concentration_of_references}
-\begin{table}[h]
-    \caption{The concentration of references of top 10\% distinct documents}\label{tab:conc_references}
-    \begin{tabular}{l | l}
-        Log & Accesses for top 10\% of documents\\
-        \hline
-        Calgary & 84.1\%\\
-        Saskatchewan & 95.8\%\\
-        Conference & 95.9\%
-    \end{tabular}
-\end{table}
-Each server contains many different documents, and they certainly are not created equal; some files are in demand and some are rarely accessed. Users may demand certain files over others and access them at shorter intervals. Whereas other files are accessed rarely, if at all, thus accessed with longer intervals. We use concentration, a term which we use to define a non-uniform referencing behaviour, by first sorting the list of all distinct files by the number of times they were accessed in decreasing order. Afterwards, we plot the results using cumulative file accesses against the document ranking. Figure \ref{fig:file_accesses} shows the resulting plot for the three data sets.
-
-Table \ref{tab:conc_references} shows that 10\% of all distinct documents were responsible for 84 - 96\% of requests received by servers in all the logs we analysed. The Conference data set showed the most concentration and the other two data sets from Calgary and Saskatchewan showed similar but lower concentrations. Nevertheless all the data sets show similar trait in concentration of references. Another study by Mahanti et al.\cite{Mahanti} showed similar results and conclusion. This concentration aspect is another invariant of web workload characteristic in our server logs.
-% subsection concentration_of_references (end)
-
-\subsection{One Time Referencing} % (fold)
-\label{sub:one_time_referencing}
-<<<<<<< HEAD
-The term one time referencing refers to the percentages of files that have only been requested once in a server log. In the original work by Arlitt and Williamson \cite{invariants} it was discovered that discovered that 23 - 42\% of the distinct files and 14 - 42\% of the distinct bytes were viewed only once in their data sets. They confirmed that approximately one third of the data were accessed only once, thus stating it as an invariant which has a great impact on the effectiveness of content caching.
-=======
-The term one time referencing refers to the percentages of files that have only been requested once in a server log. In the original work by Arlitt and Williamson \cite{invariants} it was discovered that 23 - 42\% of the distinct files and 14 - 42\% of the distinct bytes were viewed only once in their datasets. They confirmed that approximately one third of the data were accessed only once, thus stating it as an invariant which has a great impact on the effectiveness of content caching.
->>>>>>> f0238a95
-
-Faber et al. \cite{Faber} conducted the same experiment ten years later. Their outcomes were significantly different where at least two-thirds of the files and bytes accessed in the log were accessed only once; 65 - 82\% of the files and 65 - 81\% of the bytes were requested only once in three of their servers. However, they did not completely disregard the original invariant because one of the access logs were of an academic institute compared to other three which were scientific Web servers.
-
-Our results for one time referencing shows an outcome which lies in between the two studies \cite{invariants, Faber}. Figure \ref{tab:characteristics} shows that 32\% - 60\% of data files were accessed only once. The original invariant still holds true in these data sets, however the data set from University of Saskatchewan relates more to the latter study \cite{Faber}. Even though the two data sets are from universities, they display a notable differences. This suggests that results do not directly correlate to the type of server (i.e. server at a university and academic conference) but the presence of dynamic content.
-% subsection one_time_referencing (end)
-
-\begin{figure}[t]
-    \includegraphics{images/filesize}
-    \caption{Frequency of file sizes for files requested}\label{fig:filesize}
-\end{figure}
-
-\subsection{File Size Distribution} % (fold)
-\label{sub:file_size_distribution}
-Figure \ref{fig:filesize} shows the file size distribution of the distinct files transferred by each site. As observed at the lower end of the graph for each server log, they all have a very few small files (less than 100 bytes). The majority of the files seem to be in the range of 100 - 100,000 bytes, while a few files are larger than 100,000 bytes. This file size distribution is consistent with results reported by other studies \cite{keynote, Braun}.
-
-A trait we can see from figure \ref{fig:filesize} is that it is heavy-tailed. In other words, a heavy tail in a web file size distribution means that there are elephants, outliers, in the tail of the distribution. Although small in number, they are large enough to significantly affect the total traffic studied. The Pareto distribution \cite{Kotz}, can be observed in this file size distribution, for \begin{math} \alpha < 1\end{math}. The study by Crovella et al. \cite{Crovella} noted this observation and is confirmed in all three of our data sets.
-% subsection file_size_distribution (end)
-
-\begin{figure*}
-    \centering
-    \begin{subfigure}{0.45\textwidth}
-        \includegraphics[width=\textwidth]{images/calgarytime}
-        \caption{}\label{fig:calgary}
-    \end{subfigure}
-\qquad
-    \begin{subfigure}{0.45\textwidth}
-        \includegraphics[width=\textwidth]{images/conferencetime}
-        \caption{}\label{fig:conference}
-    \end{subfigure}
-
-    \begin{subfigure}{0.45\textwidth}
-        \includegraphics[width=\textwidth]{images/usasktime}
-        \caption{}\label{fig:usask}
-    \end{subfigure}
     \caption{Total file accesses grouped by hour of day for: (\ref{fig:calgary}) Calgary dataset, (\ref{fig:conference}) Conference dataset and (\ref{fig:usask}) dataset.) }\label{fig:diurnal}
 \end{figure*}
 
